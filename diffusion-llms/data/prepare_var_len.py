--- conflicted
+++ resolved
@@ -82,15 +82,11 @@
         valid_samples = f"{valid_samples:,}"
     )
 
-<<<<<<< HEAD
-#exit()
-=======
     # Stop when we have enough samples
     if valid_samples == SAMPLE_SIZE:
         break
 
 # Print some information about the first sweep
->>>>>>> 03d5ec4c
 if valid_samples == 0:
     print(f"[!] No samples found with context length = {context_length}.")
     exit()
