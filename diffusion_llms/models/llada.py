# Inspired by https://github.com/ML-GSAI/LLaDA/blob/main/generate.py. True LLaDA code

import torch
import lightning as pl
import torch.nn.functional as F
from transformers import AutoModel, AutoTokenizer
import numpy as np

class LladaBackbone(pl.LightningModule):
    """
    Wraps the Llada diffusion model to get the logits from the transfromer backbone.
    """

    def __init__(self):
        super().__init__()
        self.tokenizer = AutoTokenizer.from_pretrained("GSAI-ML/LLaDA-8B-Instruct")
        base_model = AutoModel.from_pretrained("GSAI-ML/LLaDA-8B-Instruct")
        # The transformer model
        self.transformer = base_model.model.transformer

        # The head
        self.lm_head = self.transformer.pop("ff_out")

        # The loss
        self.loss = 0
<<<<<<< HEAD

    def forward(self, input_ids, target):
        hidden_states = self.forward_hidden_repr(input_ids)
        logits = self.lm_head(hidden_states)
=======
    
    def transformer(self, input_ids):
        """
        Args:
            input_ids: The input ids.
        """
        # Get the embeddings
        # Get the embeddings
        hidden_states = None
        
        # Process through all transformer components sequentially
        for key, module in self.transformer.items():
            if hidden_states is None:
            # First module needs input_ids directly
            hidden_states = module(input_ids)
            else:
            # Pass through subsequent modules
            hidden_states = module(hidden_states)
        return hidden_states

    def forward(self, input_ids, target=None):
        # Process through transformer components
        embeddings = self.transformer(input_ids)  # Word embeddings
        logits = self.lm_head(hidden_states)
        # Return in expected format
>>>>>>> 64d3ec5c
        return logits

    def training_step(self, batch, batch_idx):
        return

    def validation_step(self, batch, batch_idx):
        return

    @torch.no_grad()
    def generate(
        self,
        model,
        prompt,
        steps=128,
        gen_length=128,
        block_length=128,
        temperature=0.0,
        cfg_scale=0.0,
        remasking="low_confidence",
        mask_id=126336,
    ):
        """
        Args:
            model: Mask predictor.
            prompt: A tensor of shape (1, L).
            steps: Sampling steps, less than or equal to gen_length.
            gen_length: Generated answer length.
            block_length: Block length, less than or equal to gen_length. If less than gen_length, it means using semi_autoregressive remasking.
            temperature: Categorical distribution sampling temperature.
            cfg_scale: Unsupervised classifier-free guidance scale.
            remasking: Remasking strategy. 'low_confidence' or 'random'.
            mask_id: The toke id of [MASK] is 126336.
        """
        x = torch.full((1, prompt.shape[1] + gen_length), mask_id, dtype=torch.long).to(
            model.device
        )
        x[:, : prompt.shape[1]] = prompt.clone()

        prompt_index = x != mask_id

        assert gen_length % block_length == 0
        num_blocks = gen_length // block_length

        assert steps % num_blocks == 0
        steps = steps // num_blocks

        for num_block in range(num_blocks):
            block_mask_index = (
                x[
                    :,
                    prompt.shape[1] + num_block * block_length : prompt.shape[1]
                    + (num_block + 1) * block_length :,
                ]
                == mask_id
            )
            num_transfer_tokens = self.get_num_transfer_tokens(block_mask_index, steps)
            for i in range(steps):
                mask_index = x == mask_id
                if cfg_scale > 0.0:
                    un_x = x.clone()
                    un_x[prompt_index] = mask_id
                    x_ = torch.cat([x, un_x], dim=0)
                    logits = model(x_).logits
                    logits, un_logits = torch.chunk(logits, 2, dim=0)
                    logits = un_logits + (cfg_scale + 1) * (logits - un_logits)
                else:
                    logits = model(x).logits

                logits_with_noise = self.add_gumbel_noise(
                    logits, temperature=temperature
                )
                x0 = torch.argmax(logits_with_noise, dim=-1)  # b, l

                if remasking == "low_confidence":
                    p = F.softmax(logits.to(torch.float64), dim=-1)
                    x0_p = torch.squeeze(
                        torch.gather(p, dim=-1, index=torch.unsqueeze(x0, -1)), -1
                    )  # b, l
                elif remasking == "random":
                    x0_p = torch.rand((x0.shape[0], x0.shape[1]), device=x0.device)
                else:
                    raise NotImplementedError(remasking)

                x0_p[:, prompt.shape[1] + (num_block + 1) * block_length :] = -np.inf

                x0 = torch.where(mask_index, x0, x)
                confidence = torch.where(mask_index, x0_p, -np.inf)

                transfer_index = torch.zeros_like(
                    x0, dtype=torch.bool, device=x0.device
                )
                for j in range(confidence.shape[0]):
                    _, select_index = torch.topk(
                        confidence[j], k=num_transfer_tokens[j, i]
                    )
                    transfer_index[j, select_index] = True
                x[transfer_index] = x0[transfer_index]

        return x

    def get_num_transfer_tokens(self, mask_index, steps):
        """
        In the reverse process, the interval [0, 1] is uniformly discretized into steps intervals.
        Furthermore, because LLaDA employs a linear noise schedule (as defined in Eq. (8)),
        the expected number of tokens transitioned at each step should be consistent.

        This function is designed to precompute the number of tokens that need to be transitioned at each step.
        """
        mask_num = mask_index.sum(dim=1, keepdim=True)

        base = mask_num // steps
        remainder = mask_num % steps

        num_transfer_tokens = (
            torch.zeros(
                mask_num.size(0), steps, device=mask_index.device, dtype=torch.int64
            )
            + base
        )

        for i in range(mask_num.size(0)):
            num_transfer_tokens[i, : remainder[i]] += 1

        return num_transfer_tokens

    def add_gumbel_noise(self, logits, temperature):
        """
        The Gumbel max is a method for sampling categorical distributions.
        According to arXiv:2409.02908, for MDM, low-precision Gumbel Max improves perplexity score but reduces generation quality.
        Thus, we use float64.
        """
        if temperature == 0:
            return logits
        logits = logits.to(torch.float64)
        noise = torch.rand_like(logits, dtype=torch.float64)
        gumbel_noise = (-torch.log(noise)) ** temperature
        return logits.exp() / gumbel_noise

    def compute_loss(self, logits, targets, input_mask):
        """
        Compute the loss.
        Args:
            logits: The output of the model.
            targets: The target labels.
            input_mask: The input mask.
        """
        # no chunking at all
        logits = logits.reshape(-1, logits.size(-1))  # [B * seq_len, vocab_size]
        targets = targets.reshape(-1)  # [B * seq_len]
        return torch.nn.functional.cross_entropy(logits, targets, ignore_index=-1)

    def get_logits(self, input_ids):
        """
        Get the logits from the model.
        Args:
            input_ids: The input ids.
        """
        # no chunking at all
        logits = self(input_ids)
        return logits
    

    def to(self, device):
        """
        Move the model to the specified device.
        Args:
            device: The device to move the model to.
        """
        super().to(device)
        self.transformer.to(device)
        self.lm_head.to(device)
        return self
    
    def forward_hidden_repr(self, input_ids, attention_mask=None):
        """
        Forward pass through the transformer encoder to obtain the hidden states,
        excluding the final language modeling head (ff_out).
        
        Args:
            input_ids: Tensor of shape (batch_size, sequence_length)
            attention_mask: Optional tensor of shape (batch_size, sequence_length)
            
        Returns:
            hidden_states: Tensor of shape (batch_size, sequence_length, hidden_dim)
        """
        # Get embedding from wte (word token embedding)
        embedding_layer = self.transformer["wte"]
        hidden_states = embedding_layer(input_ids)
        
        # Apply dropout and layer norm if present
        if "emb_drop" in self.transformer:
            hidden_states = self.transformer["emb_drop"](hidden_states)
        if "ln_f" in self.transformer:
            hidden_states = self.transformer["ln_f"](hidden_states)

        # Pass through the transformer blocks (encoder layers)
        for block in self.transformer["blocks"]:
            hidden_states = block(hidden_states)

        # Do not apply ff_out (final projection layer)
        return hidden_states<|MERGE_RESOLUTION|>--- conflicted
+++ resolved
@@ -23,12 +23,6 @@
 
         # The loss
         self.loss = 0
-<<<<<<< HEAD
-
-    def forward(self, input_ids, target):
-        hidden_states = self.forward_hidden_repr(input_ids)
-        logits = self.lm_head(hidden_states)
-=======
     
     def transformer(self, input_ids):
         """
@@ -49,12 +43,9 @@
             hidden_states = module(hidden_states)
         return hidden_states
 
-    def forward(self, input_ids, target=None):
-        # Process through transformer components
-        embeddings = self.transformer(input_ids)  # Word embeddings
+    def forward(self, input_ids, target):
+        hidden_states = self.forward_hidden_repr(input_ids)
         logits = self.lm_head(hidden_states)
-        # Return in expected format
->>>>>>> 64d3ec5c
         return logits
 
     def training_step(self, batch, batch_idx):
